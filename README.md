# CircRL

<<<<<<< HEAD
A small library of mech interp tools, primarily focused on
interpreting RL policies (though most of the tools are general).

The library has three main components:
- **Hooks**: Tools for hooking into PyTorch models that provide
  simple, safe wrappers around PyTorch forward hooks
  functionality and allow easy caching, patching and arbitrary hook
  functions.
- **Probing**: Tools for training linear probes on model activations
  (or any other data), including sparse probes.
- **Rollouts**: Tools for running rollouts and collectiong various
  kinds of data through a unified interface.

## Installation

CircRL is available on PyPI, and can be installed with pip:

```bash
pip install circrl
```

## Usage

A detailed, self-contained demo of CircRL is available in the
[CircRL demo notebook](demo.ipynb).

## License

CircRL is licensed under the MIT license.

## Citation

If you use CircRL in your research, please cite according to:

```bibtex
@misc{circrl,
  author    = {MacDiarmid, Monte},
  title     = {CircRL},
  year      = {2023},
  url       = {https://github.com/montemac/circrl}
}
```
=======
Tools for applying circuits-style interpretability techniques to RL agents.  Currently work-in-progress.
>>>>>>> 75e378b1
<|MERGE_RESOLUTION|>--- conflicted
+++ resolved
@@ -1,6 +1,5 @@
 # CircRL
 
-<<<<<<< HEAD
 A small library of mech interp tools, primarily focused on
 interpreting RL policies (though most of the tools are general).
 
@@ -42,7 +41,4 @@
   year      = {2023},
   url       = {https://github.com/montemac/circrl}
 }
-```
-=======
-Tools for applying circuits-style interpretability techniques to RL agents.  Currently work-in-progress.
->>>>>>> 75e378b1
+```